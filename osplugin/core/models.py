--- conflicted
+++ resolved
@@ -20,13 +20,8 @@
     host_ip = Required(str, max_len=15)
     vm_id = Required(str, max_len=64)
     image_id = Required(str, max_len=64)
-<<<<<<< HEAD
-    image_size = Required(int, size=64)
-    image_name = Required(str, max_len=64)
-=======
     image_name = Required(str, max_len=64)
     image_size = Required(int, size=64)
->>>>>>> 9e30115b
 
 
 db.generate_mapping(create_tables=True)