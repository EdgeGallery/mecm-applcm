# -*- coding: utf-8 -*-

from pony.orm import PrimaryKey, Required, Optional

from core.orm.adapter import db


class AppInsMapper(db.Entity):
    _table_ = 't_app_instance'
    app_instance_id = PrimaryKey(str, max_len=64)
    host_ip = Required(str, max_len=15)
    stack_id = Required(str, max_len=64, unique=True)
    operational_status = Required(str, max_len=128)
    operation_info = Optional(str, max_len=256, nullable=True)


class VmImageInfoMapper(db.Entity):
    _table_ = 't_vm_image_info'
<<<<<<< HEAD
    app_instance_id = Required(str, max_len=64)
    host_ip = Required(str, max_len=15)
    vm_id = Required(str, max_len=64)
    image_id = Required(str, max_len=64)
    image_size = Required(int, size=64)
=======
    app_instance_id = Required(str, 64)
    host_ip = Required(str, 15)
    vm_id = Required(str, 64)
    image_id = Required(str, 64)
    image_name = Required(str, 64)
    image_size = Required(int)
>>>>>>> 494f8481


db.generate_mapping(create_tables=True)<|MERGE_RESOLUTION|>--- conflicted
+++ resolved
@@ -16,20 +16,12 @@
 
 class VmImageInfoMapper(db.Entity):
     _table_ = 't_vm_image_info'
-<<<<<<< HEAD
     app_instance_id = Required(str, max_len=64)
     host_ip = Required(str, max_len=15)
     vm_id = Required(str, max_len=64)
     image_id = Required(str, max_len=64)
+    image_name = Required(str, max_len=64)
     image_size = Required(int, size=64)
-=======
-    app_instance_id = Required(str, 64)
-    host_ip = Required(str, 15)
-    vm_id = Required(str, 64)
-    image_id = Required(str, 64)
-    image_name = Required(str, 64)
-    image_size = Required(int)
->>>>>>> 494f8481
 
 
 db.generate_mapping(create_tables=True)