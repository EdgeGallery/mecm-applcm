--- conflicted
+++ resolved
@@ -15,22 +15,13 @@
 
 
 class VmImageInfoMapper(db.Entity):
-<<<<<<< HEAD
+    _table_ = 't_vm_image_info'
     app_instance_id = Required(str, 64)
     host_ip = Required(str, 15)
     vm_id = Required(str, 64)
     image_id = Required(str, 64)
     image_name = Required(str, 64)
     image_size = Required(int)
-=======
-    _table_ = 't_vm_image_info'
-    app_instance_id = Required(str, max_len=64)
-    host_ip = Required(str, max_len=15)
-    stack_id = Required(str, max_len=64)
-    vm_id = Required(str, max_len=64)
-    image_id = Required(str, max_len=64)
-    image_size = Required(int, size=64)
->>>>>>> d3fc2e1f
 
 
 db.generate_mapping(create_tables=True)