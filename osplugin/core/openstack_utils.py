--- conflicted
+++ resolved
@@ -7,12 +7,8 @@
 from glanceclient import client as glance_client
 import yaml
 import config
-<<<<<<< HEAD
+from core.exceptions import PackageNotValid
 from core.custom_glance_client import CustomGlanceClient
-=======
-from core.CustomGlanceClient import CustomGlanceClient
-from core.exceptions import PackageNotValid
->>>>>>> 9e30115b
 
 RC_FILE_DIR = config.base_dir + '/config'
 
