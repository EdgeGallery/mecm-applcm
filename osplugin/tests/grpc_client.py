#!python3
# -*- coding: utf-8 -*-
import grpc
from internal.lcmservice import lcmservice_pb2_grpc
from internal.lcmservice import lcmservice_pb2
from tests.test_data import test_access_token, test_host_ip


def make_upload_request(access_token, host_ip, config_file_data):
    requests = [
        lcmservice_pb2.UploadCfgRequest(accessToken=access_token),
        lcmservice_pb2.UploadCfgRequest(hostIp=host_ip),
        lcmservice_pb2.UploadCfgRequest(configFile=config_file_data)
    ]
    for request in requests:
        yield request


def make_instantiate_request(access_token, app_instance_id, host_ip, package_path, ak, sk):
    with open(package_path, 'rb') as package:
        package_data = package.read()
    requests = [
        lcmservice_pb2.InstantiateRequest(accessToken=access_token),
        lcmservice_pb2.InstantiateRequest(appInstanceId=app_instance_id),
        lcmservice_pb2.InstantiateRequest(hostIp=host_ip),
        lcmservice_pb2.InstantiateRequest(package=package_data),
        lcmservice_pb2.InstantiateRequest(ak=ak),
        lcmservice_pb2.InstantiateRequest(sk=sk)
    ]
    for request in requests:
        yield request


def make_create_image_request(access_token, host_ip, app_instance_id, vm_id):
    return lcmservice_pb2.CreateVmImageRequest(accessToken=access_token, hostIp=host_ip, appInstanceId=app_instance_id,
                                               vmId=vm_id)


def make_delete_image_request(access_token, host_ip, app_instance_id, image_id):
    return lcmservice_pb2.DeleteVmImageRequest(accessToken=access_token, hostIp=host_ip, appInstanceId=app_instance_id,
                                               imageId=image_id)


def make_download_image_request(access_token, chunk_num, host_ip, app_instance_id, image_id):
    return lcmservice_pb2.DownloadVmImageRequest(accessToken=access_token, hostIp=host_ip, chunkNum=chunk_num,
                                                 appInstanceId=app_instance_id,
                                                 imageId=image_id)


if __name__ == '__main__':
    with grpc.insecure_channel('localhost:8234') as channel:
        stub = lcmservice_pb2_grpc.VmImageStub(channel)
        response = stub.createVmImage(
            make_create_image_request(access_token="test_access_token", host_ip=test_host_ip, app_instance_id="1",
                                      vm_id="fab3acb9-9927-468d-a784-b528fcf297cb"))

        # response = stub.deleteVmImage(
        #     make_delete_image_request(access_token="test_access_token", host_ip=test_host_ip, app_instance_id="1",
        #                               image_id="98920865-8c34-4f32-a166-f7c06775a34a"))

        # response = stub.queryVmImage(
        #     make_delete_image_request(access_token="test_access_token", host_ip=test_host_ip, app_instance_id="1",
        #                               image_id="f514d88e-9c1f-4302-bbbc-6d045dc2a704"))

<<<<<<< HEAD
        # response = stub.downloadVmImage(
        #     make_download_image_request(access_token="test_access_token", host_ip=test_host_ip, chunk_num=1,
        #                                app_instance_id="1", image_id="cc038a08-fb1e-44a5-90cf-71ada395bb4b"))
        # print(str(response))
        stub2 = lcmservice_pb2_grpc.AppLCMStub(channel)
        response = stub2.instantiate(make_instantiate_request(access_token="test_access_token",
                                                              app_instance_id="1",
                                                              host_ip='10.10.9.75',
                                                              package_path="./resources/simple-package.zip",
                                                              ak="a",
                                                              sk="s"))
        print(str(response))
=======
        # for i in range(1, 12975):
        #     response = stub.downloadVmImage(
        #         make_download_image_request(access_token="test_access_token", host_ip=test_host_ip, chunk_num=i,
        #                                     app_instance_id="1", image_id="f514d88e-9c1f-4302-bbbc-6d045dc2a704"))
        #     file = open('image.QCOW2', 'ab')
        #     print(response)
        #     for res in response:
        #         print(res)
        #         file.write(res.content)
# stub = lcmservice_pb2_grpc.AppLCMStub(channel)
# stub.terminate(lcmservice_pb2.TerminateRequest(accessToken=test_access_token,
#                                                hostIp=test_host_ip,
#                                                appInstanceId=''))
>>>>>>> 6be94794
<|MERGE_RESOLUTION|>--- conflicted
+++ resolved
@@ -50,9 +50,9 @@
 if __name__ == '__main__':
     with grpc.insecure_channel('localhost:8234') as channel:
         stub = lcmservice_pb2_grpc.VmImageStub(channel)
-        response = stub.createVmImage(
-            make_create_image_request(access_token="test_access_token", host_ip=test_host_ip, app_instance_id="1",
-                                      vm_id="fab3acb9-9927-468d-a784-b528fcf297cb"))
+        # response = stub.createVmImage(
+        #     make_create_image_request(access_token="test_access_token", host_ip=test_host_ip, app_instance_id="1",
+        #                               vm_id="1"))
 
         # response = stub.deleteVmImage(
         #     make_delete_image_request(access_token="test_access_token", host_ip=test_host_ip, app_instance_id="1",
@@ -62,7 +62,6 @@
         #     make_delete_image_request(access_token="test_access_token", host_ip=test_host_ip, app_instance_id="1",
         #                               image_id="f514d88e-9c1f-4302-bbbc-6d045dc2a704"))
 
-<<<<<<< HEAD
         # response = stub.downloadVmImage(
         #     make_download_image_request(access_token="test_access_token", host_ip=test_host_ip, chunk_num=1,
         #                                app_instance_id="1", image_id="cc038a08-fb1e-44a5-90cf-71ada395bb4b"))
@@ -75,7 +74,6 @@
                                                               ak="a",
                                                               sk="s"))
         print(str(response))
-=======
         # for i in range(1, 12975):
         #     response = stub.downloadVmImage(
         #         make_download_image_request(access_token="test_access_token", host_ip=test_host_ip, chunk_num=i,
@@ -88,5 +86,4 @@
 # stub = lcmservice_pb2_grpc.AppLCMStub(channel)
 # stub.terminate(lcmservice_pb2.TerminateRequest(accessToken=test_access_token,
 #                                                hostIp=test_host_ip,
-#                                                appInstanceId=''))
->>>>>>> 6be94794
+#                                                appInstanceId=''))