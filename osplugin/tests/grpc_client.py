--- conflicted
+++ resolved
@@ -16,7 +16,6 @@
         yield request
 
 
-<<<<<<< HEAD
 def make_instantiate_request(access_token, app_instance_id, host_ip, package_path, ak, sk):
     with open(package_path, 'rb') as package:
         package_data = package.read()
@@ -30,7 +29,8 @@
     ]
     for request in requests:
         yield request
-=======
+
+
 def make_create_image_request(access_token, host_ip, app_instance_id, vm_id):
     return lcmservice_pb2.CreateVmImageRequest(accessToken=access_token, hostIp=host_ip, appInstanceId=app_instance_id,
                                                vmId="fab3acb9-9927-468d-a784-b528fcf297cb")
@@ -45,7 +45,6 @@
     return lcmservice_pb2.DownloadVmImageRequest(accessToken=access_token, hostIp=host_ip, chunkNum=chunk_num,
                                                  appInstanceId=app_instance_id,
                                                  imageId=image_id)
->>>>>>> 494f8481
 
 
 if __name__ == '__main__':
